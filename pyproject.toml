[project]
name = "titiler.pgstac"
description = "Connect PgSTAC and TiTiler."
readme = "README.md"
requires-python = ">=3.8"
license = {file = "LICENSE"}
authors = [
    {name = "Vincent Sarago", email = "vincent@developmentseed.com"},
    {name = "David Bitner", email = "david@developmentseed.com"},
]
keywords = [
    "COG",
    "STAC",
    "MosaicJSON",
    "Fastapi",
    "Dynamic tile server",
    "pgSTAC",
]
classifiers = [
    "Intended Audience :: Information Technology",
    "Intended Audience :: Science/Research",
    "License :: OSI Approved :: MIT License",
    "Programming Language :: Python :: 3.8",
    "Programming Language :: Python :: 3.9",
    "Programming Language :: Python :: 3.10",
    "Programming Language :: Python :: 3.11",
    "Topic :: Scientific/Engineering :: GIS",
]
dependencies = [
<<<<<<< HEAD
    "titiler.core>=0.13.0,<0.14",
    "titiler.mosaic>=0.13.0,<0.14",
    "geojson-pydantic~=1.0",
    "pydantic~=2.0",
    "pydantic-settings~=2.0",
=======
    "titiler.core>=0.12.0,<0.13",
    "titiler.mosaic>=0.12.0,<0.13",
    "geojson-pydantic~=0.6",
    "pydantic~=1.0",
    "python-dotenv",
>>>>>>> 25de1bbe
]
dynamic = ["version"]

[project.optional-dependencies]
# https://www.psycopg.org/psycopg3/docs/api/pq.html#pq-module-implementations
psycopg = [  # pure python implementation
    "psycopg[pool]"
]
psycopg-c = [  # C implementation of the libpq wrapper
    "psycopg[c,pool]"
]

psycopg-binary = [  # pre-compiled C implementation
    "psycopg[binary,pool]"
]
dev = [
    "pre-commit",
]
test = [
    "pytest",
    "pytest-cov",
    "pytest-asyncio",
    "httpx",
    "pypgstac>=0.6,<0.8",
    "psycopg2",
    "pytest-pgsql",
]

[project.urls]
Homepage = 'https://stac-utils.github.io/titiler-pgstac/'
Documentation = "https://stac-utils.github.io/titiler-pgstac/"
Issues = "https://github.com/stac-utils/titiler-pgstac/issues"
Source = "https://github.com/stac-utils/titiler-pgstac"
Changelog = "https://stac-utils.github.io/titiler-pgstac/release-notes/"

[build-system]
requires = ["pdm-pep517"]
build-backend = "pdm.pep517.api"

[tool.pdm.version]
source = "file"
path = "titiler/pgstac/__init__.py"

[tool.pdm.build]
includes = ["titiler/pgstac"]
excludes = ["tests/", "**/.mypy_cache", "**/.DS_Store"]

[tool.coverage.run]
branch = true
parallel = true

[tool.coverage.report]
exclude_lines = [
  "no cov",
  "if __name__ == .__main__.:",
  "if TYPE_CHECKING:",
]

[tool.isort]
profile = "black"
known_first_party = ["titiler"]
known_third_party = [
    "rasterio",
    "morecantile",
    "rio_tiler",
    "cogeo_mosaic",
    "geojson_pydantic",
]
default_section = "THIRDPARTY"

[tool.ruff]
select = [
    "D1",  # pydocstyle errors
    "E",  # pycodestyle errors
    "W",  # pycodestyle warnings
    "F",  # flake8
    "C",  # flake8-comprehensions
    "B",  # flake8-bugbear
]
ignore = [
    "E501",  # line too long, handled by black
    "B008",  # do not perform function calls in argument defaults
    "B905",  # ignore zip() without an explicit strict= parameter, only support with python >3.10
]

[tool.mypy]
no_implicit_optional = true
strict_optional = true
namespace_packages = true
explicit_package_bases = true

[tool.pytest.ini_options]
filterwarnings = [
    "ignore::rasterio.errors.NotGeoreferencedWarning",
]<|MERGE_RESOLUTION|>--- conflicted
+++ resolved
@@ -27,19 +27,11 @@
     "Topic :: Scientific/Engineering :: GIS",
 ]
 dependencies = [
-<<<<<<< HEAD
     "titiler.core>=0.13.0,<0.14",
     "titiler.mosaic>=0.13.0,<0.14",
     "geojson-pydantic~=1.0",
     "pydantic~=2.0",
     "pydantic-settings~=2.0",
-=======
-    "titiler.core>=0.12.0,<0.13",
-    "titiler.mosaic>=0.12.0,<0.13",
-    "geojson-pydantic~=0.6",
-    "pydantic~=1.0",
-    "python-dotenv",
->>>>>>> 25de1bbe
 ]
 dynamic = ["version"]
 
